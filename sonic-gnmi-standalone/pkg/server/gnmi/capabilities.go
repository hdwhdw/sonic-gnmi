--- conflicted
+++ resolved
@@ -13,25 +13,11 @@
 	glog.V(2).Info("Received gNMI Capabilities request")
 
 	return &gnmi.CapabilityResponse{
-<<<<<<< HEAD
-		SupportedModels: []*gnmi.ModelData{
-			{
-				Name:         "sonic-system",
-				Organization: "SONiC",
-				Version:      "1.1.0",
-			},
-			{
-				Name:         "sonic-firmware",
-				Organization: "SONiC",
-				Version:      "1.0.0",
-			},
-		},
-=======
+
 		// No YANG models are registered as the server provides custom paths
 		// without formal schema definitions. Future work should add proper
 		// YANG models for filesystem monitoring capabilities.
 		SupportedModels: []*gnmi.ModelData{},
->>>>>>> 1d97df3b
 		SupportedEncodings: []gnmi.Encoding{
 			gnmi.Encoding_JSON,
 			gnmi.Encoding_JSON_IETF,
@@ -45,14 +31,11 @@
 	return []string{
 		// Filesystem paths
 		"/sonic/system/filesystem[path=*]/disk-space",
-<<<<<<< HEAD
 		"/sonic/system/filesystem[path=*]/disk-space/total-mb",
 		"/sonic/system/filesystem[path=*]/disk-space/available-mb",
 		// Firmware paths
 		"/sonic/system/firmware[directory=*]/files",
 		"/sonic/system/firmware[directory=*]/files/count",
 		"/sonic/system/firmware[directory=*]/files/*",
-=======
->>>>>>> 1d97df3b
 	}
 }