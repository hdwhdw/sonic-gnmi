package gnmi

import (
	"context"
	"encoding/json"
	"testing"

	"github.com/openconfig/gnmi/proto/gnmi"
	"github.com/stretchr/testify/assert"
	"github.com/stretchr/testify/require"
)

func TestNewServer(t *testing.T) {
	server := NewServer("/mnt/host")
	assert.NotNil(t, server)
	assert.Equal(t, "/mnt/host", server.rootFS)
}

func TestCapabilities(t *testing.T) {
	server := NewServer("/")
	ctx := context.Background()
	req := &gnmi.CapabilityRequest{}

	resp, err := server.Capabilities(ctx, req)
	require.NoError(t, err)
	require.NotNil(t, resp)

<<<<<<< HEAD
	// Check supported models
	assert.Len(t, resp.SupportedModels, 2)

	// Check sonic-system model
	assert.Equal(t, "sonic-system", resp.SupportedModels[0].Name)
	assert.Equal(t, "SONiC", resp.SupportedModels[0].Organization)
	assert.Equal(t, "1.1.0", resp.SupportedModels[0].Version)

	// Check sonic-firmware model
	assert.Equal(t, "sonic-firmware", resp.SupportedModels[1].Name)
	assert.Equal(t, "SONiC", resp.SupportedModels[1].Organization)
	assert.Equal(t, "1.0.0", resp.SupportedModels[1].Version)
=======
	// Check supported models - should be empty without proper YANG schema
	assert.Empty(t, resp.SupportedModels, "No YANG models should be registered without proper schema definitions")
>>>>>>> 1d97df3b

	// Check supported encodings
	assert.Contains(t, resp.SupportedEncodings, gnmi.Encoding_JSON)
	assert.Contains(t, resp.SupportedEncodings, gnmi.Encoding_JSON_IETF)

	// Check gNMI version
	assert.Equal(t, "0.7.0", resp.GNMIVersion)
}

func TestPathToString(t *testing.T) {
	tests := []struct {
		name     string
		path     *gnmi.Path
		expected string
	}{
		{
			name:     "nil path",
			path:     nil,
			expected: "/",
		},
		{
			name: "simple path",
			path: &gnmi.Path{
				Elem: []*gnmi.PathElem{
					{Name: "sonic"},
					{Name: "system"},
				},
			},
			expected: "/sonic/system",
		},
		{
			name: "path with keys",
			path: &gnmi.Path{
				Elem: []*gnmi.PathElem{
					{Name: "sonic"},
					{Name: "system"},
					{
						Name: "filesystem",
						Key:  map[string]string{"path": "/host"},
					},
					{Name: "disk-space"},
				},
			},
			expected: "/sonic/system/filesystem[path=/host]/disk-space",
		},
	}

	for _, tt := range tests {
		t.Run(tt.name, func(t *testing.T) {
			result := pathToString(tt.path)
			assert.Equal(t, tt.expected, result)
		})
	}
}

func TestIsFilesystemPath(t *testing.T) {
	tests := []struct {
		name     string
		path     *gnmi.Path
		expected bool
	}{
		{
			name: "valid filesystem path",
			path: &gnmi.Path{
				Elem: []*gnmi.PathElem{
					{Name: "sonic"},
					{Name: "system"},
					{Name: "filesystem"},
				},
			},
			expected: true,
		},
		{
			name: "non-filesystem path",
			path: &gnmi.Path{
				Elem: []*gnmi.PathElem{
					{Name: "sonic"},
					{Name: "system"},
					{Name: "network"},
				},
			},
			expected: false,
		},
		{
			name: "short path",
			path: &gnmi.Path{
				Elem: []*gnmi.PathElem{
					{Name: "sonic"},
				},
			},
			expected: false,
		},
	}

	for _, tt := range tests {
		t.Run(tt.name, func(t *testing.T) {
			result := isFilesystemPath(tt.path)
			assert.Equal(t, tt.expected, result)
		})
	}
}

func TestExtractFilesystemPath(t *testing.T) {
	tests := []struct {
		name        string
		path        *gnmi.Path
		expected    string
		expectError bool
	}{
		{
			name: "valid path with key",
			path: &gnmi.Path{
				Elem: []*gnmi.PathElem{
					{Name: "sonic"},
					{Name: "system"},
					{
						Name: "filesystem",
						Key:  map[string]string{"path": "/host"},
					},
				},
			},
			expected:    "/host",
			expectError: false,
		},
		{
			name: "path without key",
			path: &gnmi.Path{
				Elem: []*gnmi.PathElem{
					{Name: "sonic"},
					{Name: "system"},
					{Name: "filesystem"},
				},
			},
			expected:    "",
			expectError: true,
		},
		{
			name: "non-filesystem path",
			path: &gnmi.Path{
				Elem: []*gnmi.PathElem{
					{Name: "sonic"},
					{Name: "system"},
					{Name: "network"},
				},
			},
			expected:    "",
			expectError: true,
		},
	}

	for _, tt := range tests {
		t.Run(tt.name, func(t *testing.T) {
			result, err := extractFilesystemPath(tt.path)
			if tt.expectError {
				assert.Error(t, err)
			} else {
				assert.NoError(t, err)
				assert.Equal(t, tt.expected, result)
			}
		})
	}
}

func TestResolveFilesystemPath(t *testing.T) {
	tests := []struct {
		name     string
		rootFS   string
		fsPath   string
		expected string
	}{
		{
			name:     "bare metal deployment",
			rootFS:   "/",
			fsPath:   "/host",
			expected: "/host",
		},
		{
			name:     "container deployment",
			rootFS:   "/mnt/host",
			fsPath:   "/host",
			expected: "/mnt/host/host",
		},
		{
			name:     "empty rootFS",
			rootFS:   "",
			fsPath:   "/host",
			expected: "/host",
		},
		{
			name:     "relative path",
			rootFS:   "/mnt/host",
			fsPath:   "host",
			expected: "host",
		},
	}

	for _, tt := range tests {
		t.Run(tt.name, func(t *testing.T) {
			server := NewServer(tt.rootFS)
			result := server.resolveFilesystemPath(tt.fsPath)
			assert.Equal(t, tt.expected, result)
		})
	}
}

func TestGet_InvalidRequests(t *testing.T) {
	server := NewServer("/")
	ctx := context.Background()

	// Test empty paths
	req := &gnmi.GetRequest{Path: []*gnmi.Path{}}
	_, err := server.Get(ctx, req)
	assert.Error(t, err)
	assert.Contains(t, err.Error(), "no paths specified")

	// Test nil path
	req = &gnmi.GetRequest{Path: []*gnmi.Path{nil}}
	_, err = server.Get(ctx, req)
	assert.Error(t, err)
	assert.Contains(t, err.Error(), "nil path")

	// Test unsupported path
	req = &gnmi.GetRequest{
		Path: []*gnmi.Path{
			{
				Elem: []*gnmi.PathElem{
					{Name: "unsupported"},
					{Name: "path"},
				},
			},
		},
	}
	_, err = server.Get(ctx, req)
	assert.Error(t, err)
	assert.Contains(t, err.Error(), "path not found")
}

func TestGet_DiskSpaceSuccess(t *testing.T) {
	server := NewServer("/")
	ctx := context.Background()

	// Test request for current directory disk space
	req := &gnmi.GetRequest{
		Path: []*gnmi.Path{
			{
				Elem: []*gnmi.PathElem{
					{Name: "sonic"},
					{Name: "system"},
					{
						Name: "filesystem",
						Key:  map[string]string{"path": "."},
					},
					{Name: "disk-space"},
				},
			},
		},
	}

	resp, err := server.Get(ctx, req)
	require.NoError(t, err)
	require.NotNil(t, resp)
	require.Len(t, resp.Notification, 1)
	require.Len(t, resp.Notification[0].Update, 1)

	// Check the response structure
	update := resp.Notification[0].Update[0]
	assert.NotNil(t, update.Path)
	assert.NotNil(t, update.Val)
	assert.NotNil(t, update.Val.GetJsonVal())

	// Parse the JSON response
	var result map[string]interface{}
	err = json.Unmarshal(update.Val.GetJsonVal(), &result)
	require.NoError(t, err)

	// Verify the response contains expected fields
	assert.Contains(t, result, "path")
	assert.Contains(t, result, "total-mb")
	assert.Contains(t, result, "available-mb")
	assert.Equal(t, ".", result["path"])

	// Verify the values are reasonable
	totalMB, ok := result["total-mb"].(float64)
	assert.True(t, ok)
	assert.Greater(t, totalMB, float64(0))

	availableMB, ok := result["available-mb"].(float64)
	assert.True(t, ok)
	assert.GreaterOrEqual(t, availableMB, float64(0))
	assert.LessOrEqual(t, availableMB, totalMB)

	t.Logf("Disk space response: %v", result)
}

func TestSet_Unimplemented(t *testing.T) {
	server := NewServer("/")
	ctx := context.Background()
	req := &gnmi.SetRequest{}

	_, err := server.Set(ctx, req)
	assert.Error(t, err)
	assert.Contains(t, err.Error(), "not implemented")
}

func TestSubscribe_Unimplemented(t *testing.T) {
	server := NewServer("/")

	// We can't easily test the streaming interface, but we can test
	// that the method exists and returns the expected error
	err := server.Subscribe(nil)
	assert.Error(t, err)
	assert.Contains(t, err.Error(), "not implemented")
}<|MERGE_RESOLUTION|>--- conflicted
+++ resolved
@@ -25,7 +25,6 @@
 	require.NoError(t, err)
 	require.NotNil(t, resp)
 
-<<<<<<< HEAD
 	// Check supported models
 	assert.Len(t, resp.SupportedModels, 2)
 
@@ -38,10 +37,8 @@
 	assert.Equal(t, "sonic-firmware", resp.SupportedModels[1].Name)
 	assert.Equal(t, "SONiC", resp.SupportedModels[1].Organization)
 	assert.Equal(t, "1.0.0", resp.SupportedModels[1].Version)
-=======
 	// Check supported models - should be empty without proper YANG schema
 	assert.Empty(t, resp.SupportedModels, "No YANG models should be registered without proper schema definitions")
->>>>>>> 1d97df3b
 
 	// Check supported encodings
 	assert.Contains(t, resp.SupportedEncodings, gnmi.Encoding_JSON)
