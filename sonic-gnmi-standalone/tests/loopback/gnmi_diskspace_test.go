package loopback

import (
	"context"
	"fmt"
	"testing"
	"time"

	"github.com/stretchr/testify/assert"
	"github.com/stretchr/testify/require"

	clientGnmi "github.com/sonic-net/sonic-gnmi/sonic-gnmi-standalone/pkg/client/gnmi"
)

// TestGNMIDiskSpaceLoopback tests the complete client-server loopback
// for the gNMI disk space retrieval functionality.
func TestGNMIDiskSpaceLoopback(t *testing.T) {
	// Setup test infrastructure
	tempDir := t.TempDir()
	testServer := SetupInsecureTestServer(t, tempDir, []string{"gnmi"})
	defer testServer.Stop()

	client := SetupGNMIClient(t, testServer.Addr, 10*time.Second)
	defer client.Close()

	// Test gNMI Capabilities loopback
	ctx, cancel := WithTestTimeout(10 * time.Second)
	defer cancel()

	t.Run("capabilities", func(t *testing.T) {
		resp, err := client.Capabilities(ctx)
		require.NoError(t, err, "Capabilities RPC failed")
		require.NotNil(t, resp)

		assert.Equal(t, "0.7.0", resp.GNMIVersion, "Unexpected gNMI version")
<<<<<<< HEAD
		assert.NotEmpty(t, resp.SupportedModels, "No supported models")
		
		// Check that we have the expected models
		require.Len(t, resp.SupportedModels, 2, "Expected 2 supported models")
		assert.Equal(t, "sonic-system", resp.SupportedModels[0].Name, "Unexpected first model name")
		assert.Equal(t, "SONiC", resp.SupportedModels[0].Organization, "Unexpected organization")
		assert.Equal(t, "1.1.0", resp.SupportedModels[0].Version, "Unexpected sonic-system model version")
		
		assert.Equal(t, "sonic-firmware", resp.SupportedModels[1].Name, "Unexpected second model name")
		assert.Equal(t, "SONiC", resp.SupportedModels[1].Organization, "Unexpected organization")
		assert.Equal(t, "1.0.0", resp.SupportedModels[1].Version, "Unexpected sonic-firmware model version")
=======
		assert.Empty(t, resp.SupportedModels, "No YANG models should be registered without proper schema definitions")
>>>>>>> 1d97df3b
	})

	t.Run("disk_space_tempdir", func(t *testing.T) {
		// Test disk space for temp directory (using "." which resolves to tempDir)
		diskInfo, err := client.GetDiskSpace(ctx, ".")
		require.NoError(t, err, "GetDiskSpace RPC failed")
		require.NotNil(t, diskInfo)

		assert.Equal(t, ".", diskInfo.Path, "Path mismatch")
		assert.Greater(t, diskInfo.TotalMB, int64(0), "Total MB should be positive")
		assert.GreaterOrEqual(t, diskInfo.AvailableMB, int64(0), "Available MB should be non-negative")
		assert.LessOrEqual(t, diskInfo.AvailableMB, diskInfo.TotalMB, "Available should not exceed total")

		t.Logf("Disk space for temp dir: %d MB total, %d MB available", diskInfo.TotalMB, diskInfo.AvailableMB)
	})

	t.Run("disk_space_current_dir", func(t *testing.T) {
		// Test disk space for current directory
		diskInfo, err := client.GetDiskSpace(ctx, ".")
		require.NoError(t, err, "GetDiskSpace RPC failed")

		assert.Equal(t, ".", diskInfo.Path, "Path mismatch")
		assert.Greater(t, diskInfo.TotalMB, int64(0), "Total MB should be positive")
		assert.GreaterOrEqual(t, diskInfo.AvailableMB, int64(0), "Available MB should be non-negative")
	})
}

// TestGNMIDiskSpaceLoopback_InvalidPath tests error handling for invalid filesystem paths.
func TestGNMIDiskSpaceLoopback_InvalidPath(t *testing.T) {
	// Setup test infrastructure
	tempDir := t.TempDir()
	testServer := SetupInsecureTestServer(t, tempDir, []string{"gnmi"})
	defer testServer.Stop()

	client := SetupGNMIClient(t, testServer.Addr, 10*time.Second)
	defer client.Close()

	// Test GetDiskSpace with invalid path - should fail
	ctx, cancel := WithTestTimeout(10 * time.Second)
	defer cancel()

	_, err := client.GetDiskSpace(ctx, "/non/existent/path/that/should/not/exist")
	assert.Error(t, err, "GetDiskSpace should fail with invalid path")
	assert.Contains(t, err.Error(), "failed to retrieve disk space", "Error should mention disk space retrieval failure")
}

// TestGNMIDiskSpaceLoopback_EmptyPath tests error handling for empty filesystem paths.
func TestGNMIDiskSpaceLoopback_EmptyPath(t *testing.T) {
	// Setup test infrastructure
	tempDir := t.TempDir()
	testServer := SetupInsecureTestServer(t, tempDir, []string{"gnmi"})
	defer testServer.Stop()

	client := SetupGNMIClient(t, testServer.Addr, 10*time.Second)
	defer client.Close()

	// Test GetDiskSpace with empty path - should fail
	ctx, cancel := WithTestTimeout(10 * time.Second)
	defer cancel()

	_, err := client.GetDiskSpace(ctx, "")
	assert.Error(t, err, "GetDiskSpace should fail with empty path")
	assert.Contains(t, err.Error(), "filesystem path is required", "Error should mention missing path")
}

// TestGNMIDiskSpaceLoopback_RootFS tests disk space with rootFS path resolution.
func TestGNMIDiskSpaceLoopback_RootFS(t *testing.T) {
	// Setup test infrastructure with root filesystem
	testServer := SetupInsecureTestServer(t, "/", []string{"gnmi"}) // Use root filesystem for this test
	defer testServer.Stop()

	client := SetupGNMIClient(t, testServer.Addr, 10*time.Second)
	defer client.Close()

	// Test disk space for root filesystem
	ctx, cancel := WithTestTimeout(10 * time.Second)
	defer cancel()

	diskInfo, err := client.GetDiskSpace(ctx, "/")
	require.NoError(t, err)

	assert.Equal(t, "/", diskInfo.Path)
	assert.Greater(t, diskInfo.TotalMB, int64(0))
	assert.GreaterOrEqual(t, diskInfo.AvailableMB, int64(0))

	t.Logf("Root filesystem disk space: %d MB total, %d MB available", diskInfo.TotalMB, diskInfo.AvailableMB)
}

// TestGNMIDiskSpaceLoopback_MultipleClients tests concurrent client access.
func TestGNMIDiskSpaceLoopback_MultipleClients(t *testing.T) {
	// Setup test infrastructure
	tempDir := t.TempDir()
	testServer := SetupInsecureTestServer(t, tempDir, []string{"gnmi"})
	defer testServer.Stop()

	// Create multiple clients concurrently
	const numClients = 5
	results := make(chan error, numClients)

	for i := 0; i < numClients; i++ {
		go func(clientID int) {
			client, err := clientGnmi.NewClient(&clientGnmi.ClientConfig{
				Target:  testServer.Addr,
				Timeout: 10 * time.Second,
			})
			if err != nil {
				results <- fmt.Errorf("client %d: failed to create client: %w", clientID, err)
				return
			}
			defer client.Close()

			ctx, cancel := context.WithTimeout(context.Background(), 5*time.Second)
			defer cancel()

			// Test capabilities
			_, err = client.Capabilities(ctx)
			if err != nil {
				results <- fmt.Errorf("client %d: capabilities failed: %w", clientID, err)
				return
			}

			// Test disk space
			_, err = client.GetDiskSpace(ctx, ".")
			if err != nil {
				results <- fmt.Errorf("client %d: disk space failed: %w", clientID, err)
				return
			}

			results <- nil
		}(i)
	}

	// Wait for all clients to complete
	for i := 0; i < numClients; i++ {
		select {
		case err := <-results:
			assert.NoError(t, err, "Client operation failed")
		case <-time.After(15 * time.Second):
			t.Fatal("Timeout waiting for clients to complete")
		}
	}
}<|MERGE_RESOLUTION|>--- conflicted
+++ resolved
@@ -33,7 +33,6 @@
 		require.NotNil(t, resp)
 
 		assert.Equal(t, "0.7.0", resp.GNMIVersion, "Unexpected gNMI version")
-<<<<<<< HEAD
 		assert.NotEmpty(t, resp.SupportedModels, "No supported models")
 		
 		// Check that we have the expected models
@@ -45,9 +44,7 @@
 		assert.Equal(t, "sonic-firmware", resp.SupportedModels[1].Name, "Unexpected second model name")
 		assert.Equal(t, "SONiC", resp.SupportedModels[1].Organization, "Unexpected organization")
 		assert.Equal(t, "1.0.0", resp.SupportedModels[1].Version, "Unexpected sonic-firmware model version")
-=======
 		assert.Empty(t, resp.SupportedModels, "No YANG models should be registered without proper schema definitions")
->>>>>>> 1d97df3b
 	})
 
 	t.Run("disk_space_tempdir", func(t *testing.T) {
